--- conflicted
+++ resolved
@@ -3,20 +3,19 @@
 
 use crate::GeomProcessor;
 use crate::error::Result;
+use crate::mvt::TagsBuilder;
 use crate::mvt::mvt_commands::{Command, CommandInteger, ParameterInteger};
 use crate::mvt::vector_tile::{tile, tile::GeomType};
-<<<<<<< HEAD
-=======
-use crate::mvt::TagsBuilder;
-use crate::{ColumnValue, FeatureProcessor, GeomProcessor, PropertyProcessor};
->>>>>>> 6b1785fd
+use crate::{ColumnValue, FeatureProcessor, PropertyProcessor};
 
 use super::mvt_error::MvtError;
 
 /// Generator for MVT geometry type.
 #[derive(Debug)]
 pub struct MvtWriter {
+    // Current feature
     pub(crate) feature: tile::Feature,
+    features: Vec<tile::Feature>,
     // Extent, 0 for unscaled
     extent: i32,
     // Scale geometry to bounds
@@ -36,6 +35,7 @@
     fn default() -> Self {
         Self {
             feature: tile::Feature::default(),
+            features: Vec::new(),
             extent: 4096,
             left: 0.0,
             bottom: 0.0,
@@ -74,6 +74,18 @@
 
     pub fn geometry(&self) -> &tile::Feature {
         &self.feature
+    }
+
+    pub fn layer(self, name: &str) -> tile::Layer {
+        let (keys, values) = self.tags_builder.into_tags();
+        tile::Layer {
+            version: 2,
+            name: name.to_string(),
+            features: self.features,
+            keys,
+            values: values.into_iter().map(|v| v.into()).collect(),
+            extent: Some(self.extent as u32),
+        }
     }
 
     fn reserve(&mut self, capacity: usize) {
@@ -201,35 +213,30 @@
 
 impl PropertyProcessor for MvtWriter {
     fn property(&mut self, _idx: usize, name: &str, value: &ColumnValue) -> Result<bool> {
-        self.tags_builder.insert_ref(
+        let (key_idx, val_idx) = self.tags_builder.insert_ref(
             name,
             value
                 .try_into()
                 .map_err(|_| MvtError::UnsupportedKeyValueType(name.to_string()))?,
         );
-        // match colval {
-        //     ColumnValue::Byte(v) => write_num_prop(self.out, colname, &v)?,
-        //     ColumnValue::UByte(v) => write_num_prop(self.out, colname, &v)?,
-        //     ColumnValue::Bool(v) => write_num_prop(self.out, colname, &v)?,
-        //     ColumnValue::Short(v) => write_num_prop(self.out, colname, &v)?,
-        //     ColumnValue::UShort(v) => write_num_prop(self.out, colname, &v)?,
-        //     ColumnValue::Int(v) => write_num_prop(self.out, colname, &v)?,
-        //     ColumnValue::UInt(v) => write_num_prop(self.out, colname, &v)?,
-        //     ColumnValue::Long(v) => write_num_prop(self.out, colname, &v)?,
-        //     ColumnValue::ULong(v) => write_num_prop(self.out, colname, &v)?,
-        //     ColumnValue::Float(v) => write_num_prop(self.out, colname, &v)?,
-        //     ColumnValue::Double(v) => write_num_prop(self.out, colname, &v)?,
-        //     ColumnValue::String(v) | ColumnValue::DateTime(v) => {
-        //         write_str_prop(self.out, colname, v)?;
-        //     }
-        //     ColumnValue::Json(_v) => (),
-        //     ColumnValue::Binary(_v) => (),
-        // };
+        self.feature.tags.reserve(2);
+        self.feature.tags.push(key_idx);
+        self.feature.tags.push(val_idx);
         Ok(false)
     }
 }
 
-impl FeatureProcessor for MvtWriter {}
+impl FeatureProcessor for MvtWriter {
+    fn feature_begin(&mut self, _idx: u64) -> Result<()> {
+        self.feature = tile::Feature::default();
+        Ok(())
+    }
+
+    fn feature_end(&mut self, _idx: u64) -> Result<()> {
+        self.features.push(self.feature.clone());
+        Ok(())
+    }
+}
 
 #[cfg(test)]
 mod test_mvt {
