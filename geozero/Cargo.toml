[package]
name = "geozero"
version = "0.9.6"
authors = ["Pirmin Kalberer <pka@sourcepole.ch>"]
edition = "2018"
description = "Zero-Copy reading and writing of geospatial data."
homepage = "https://github.com/georust/geozero"
repository = "https://github.com/georust/geozero"
readme = "../README.md"
license = "MIT/Apache-2.0"
keywords = ["geo", "geojson", "gdal", "geos", "postgis"]

[features]
default = ["with-svg", "with-wkt", "with-geo", "with-geojson"]
with-arrow = ["arrow2"]
with-csv = ["csv", "with-wkt"]
with-svg = []
with-wkt = ["wkt"]
with-geo = ["geo-types"]
with-geojson = ["geojson"]
with-gdal = ["gdal", "gdal-sys"]
with-geos = ["geos"]
with-wkb = ["scroll", "with-wkt"]
with-gpkg = ["with-wkb", "sqlx/sqlite"]
with-gpx = ["gpx"]
with-postgis-sqlx = ["with-wkb", "sqlx/postgres"]
with-postgis-postgres = ["with-wkb", "postgres-types", "bytes"]
with-mvt = ["prost", "prost-build"]
with-tessellator = ["lyon"]

[dependencies]
csv = { version = "1.1.6", optional = true }
thiserror = "1.0"
geojson = { version = "0.24.0", optional = true }
serde_json = "1.0.79"
geo-types = { version = "0.7", default-features = false, optional = true }
geos = { version = "8.0", optional = true }
<<<<<<< HEAD
gdal = { version = "0.12", default-features = false, optional = true }
gdal-sys = { version = "0.6", optional = true }
gpx = { version = "0.8", default-features = false, optional = true }
=======
gdal = { version = "0.13", default-features = false, optional = true }
gdal-sys = { version = "0.7", optional = true }
>>>>>>> a5f1d8fc
lyon = { version = "1.0", optional = true }
log = "0.4.17"
scroll = { version = "0.11", optional = true }
sqlx = { version = "0.6", default-features = false, optional = true }
postgres-types = { version = "0.2", optional = true }
bytes = { version = "1.0", optional = true }
prost = { version = "0.10.0", optional = true }
wkt = { version = "0.10.0", optional = true }
arrow2 = { version = "0.12", optional = true, features = ["io_ipc"]}

[dev-dependencies]
seek_bufread = "1.2"
hex = "0.4"
geo = "0.22"
wkt = "0.10.0"
kdbush = "0.2"
polylabel = "2.4"
flatgeobuf = "0.8.0"
#flatgeobuf = { git = "https://github.com/pka/flatgeobuf", branch="geozero-0.9" }
postgres = "0.19"
sqlx = { version = "0.6", default-features = false, features = [ "runtime-tokio-native-tls", "macros", "time", "postgres", "sqlite" ] }
tokio = { version = "1.17.0", default-features = false, features = ["macros"] }

[build-dependencies]
prost-build = { version = "0.10", optional = true }

[package.metadata.docs.rs]
all-features = true
rustc-args = ["--cfg", "docsrs"]

[[test]]
name = "gdal"
path = "tests/gdal.rs"
required-features = ["with-gdal"]

[[test]]
name = "geojson"
path = "tests/geojson.rs"
required-features = ["with-geojson"]

[[test]]
name = "geopackage"
path = "tests/geopackage.rs"
required-features = ["with-gpkg", "with-wkt", "with-geo"]

[[test]]
name = "geos"
path = "tests/geos.rs"
required-features = ["with-geos"]

[[test]]
name = "geo_types"
path = "tests/geo_types.rs"
required-features = ["with-geo", "with-geojson"]

[[test]]
name = "geozero-api"
path = "tests/geozero-api.rs"
required-features = []

[[test]]
name = "kdbush"
path = "tests/kdbush.rs"
required-features = ["with-geojson"]

[[test]]
name = "polylabel"
path = "tests/polylabel.rs"
required-features = ["with-geo"]

[[test]]
name = "postgis"
path = "tests/postgis.rs"
required-features = ["with-wkb", "with-wkt", "with-geo"]

[[test]]
name = "gpx"
path = "tests/gpx.rs"
required-features = ["with-gpx", "with-wkt", "with-geojson"]

[[test]]
name = "svg"
path = "tests/svg.rs"
required-features = ["with-svg"]<|MERGE_RESOLUTION|>--- conflicted
+++ resolved
@@ -35,14 +35,9 @@
 serde_json = "1.0.79"
 geo-types = { version = "0.7", default-features = false, optional = true }
 geos = { version = "8.0", optional = true }
-<<<<<<< HEAD
-gdal = { version = "0.12", default-features = false, optional = true }
-gdal-sys = { version = "0.6", optional = true }
-gpx = { version = "0.8", default-features = false, optional = true }
-=======
 gdal = { version = "0.13", default-features = false, optional = true }
 gdal-sys = { version = "0.7", optional = true }
->>>>>>> a5f1d8fc
+gpx = { version = "0.8", default-features = false, optional = true }
 lyon = { version = "1.0", optional = true }
 log = "0.4.17"
 scroll = { version = "0.11", optional = true }
