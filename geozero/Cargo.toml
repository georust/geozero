[package]
name = "geozero"
version = "0.9.7"
authors = ["Pirmin Kalberer <pka@sourcepole.ch>"]
edition = "2021"
description = "Zero-Copy reading and writing of geospatial data in WKT/WKB, GeoJSON, MVT, GDAL, and other formats."
homepage = "https://github.com/georust/geozero"
repository = "https://github.com/georust/geozero"
readme = "../README.md"
license = "MIT/Apache-2.0"
keywords = ["geo", "geojson", "gdal", "geos", "postgis"]
categories = ["Geospatial"]

[features]
default = ["with-svg", "with-wkt", "with-geo", "with-geojson"]
with-arrow = ["arrow2"]
with-csv = ["csv", "with-wkt"]
with-svg = []
with-wkt = ["wkt"]
with-geo = ["geo-types"]
with-geojson = ["geojson"]
with-gdal = ["gdal", "gdal-sys"]
with-geos = ["geos"]
with-wkb = ["scroll", "with-wkt"]
with-gpkg = ["with-wkb", "sqlx/sqlite"]
with-gpx = ["gpx"]
with-postgis-sqlx = ["with-wkb", "sqlx/postgres"]
with-postgis-postgres = ["with-wkb", "postgres-types", "bytes"]
with-postgis-diesel = ["with-wkb", "diesel", "byteorder"]
with-mvt = ["prost", "prost-build"]
with-tessellator = ["lyon"]

[dependencies]
arrow2 = { version = "0.17", optional = true, features = ["io_ipc"] }
byteorder = { version = "1.4.3", default-features = false, optional = true }
bytes = { version = "1.4", optional = true }
csv = { version = "1.2.1", optional = true }
diesel = { version = "2.0.2", default-features = false, optional = true }
gdal = { version = "0.14", default-features = false, optional = true }
gdal-sys = { version = "0.8", optional = true }
geo-types = { version = "0.7", default-features = false, optional = true }
geojson = { version = "0.24.0", default-features = false, optional = true }
geos = { version = "8.1", optional = true }
gpx = { version = "0.8", default-features = false, optional = true }
<<<<<<< HEAD
=======
lyon = { version = "0.16.2", optional = true }
>>>>>>> 307ddfa8
log = "0.4.17"
lyon = { version = "1.0", optional = true }
postgres-types = { version = "0.2", optional = true }
prost = { version = "0.11.0", optional = true }
scroll = { version = "0.11", optional = true }
serde_json = "1.0.79"
sqlx = { version = "0.6", default-features = false, optional = true }
thiserror = "1.0"
wkt = { version = "0.10.0", optional = true }

[dev-dependencies]
diesel = { version = "2.0.2", default-features = false, features = ["postgres"] }
#flatgeobuf = { git = "https://github.com/pka/flatgeobuf", branch="geozero-0.9" }
flatgeobuf = "3.25.0"
geo = "0.23"
hex = "0.4"
kdbush = "0.2"
polylabel = "2.4"
postgres = "0.19"
seek_bufread = "1.2"
sqlx = { version = "0.6", default-features = false, features = ["runtime-tokio-native-tls", "macros", "time", "postgres", "sqlite"] }
tokio = { version = "1.27.0", default-features = false, features = ["macros"] }
wkt = "0.10.0"

[build-dependencies]
prost-build = { version = "0.11", optional = true }

[package.metadata.docs.rs]
all-features = true
rustc-args = ["--cfg", "docsrs"]

[[test]]
name = "gdal"
path = "tests/gdal.rs"
required-features = ["with-gdal"]

[[test]]
name = "geojson"
path = "tests/geojson.rs"
required-features = ["with-geojson"]

[[test]]
name = "geopackage"
path = "tests/geopackage.rs"
required-features = ["with-gpkg", "with-wkt", "with-geo"]

[[test]]
name = "geos"
path = "tests/geos.rs"
required-features = ["with-geos"]

[[test]]
name = "geo_types"
path = "tests/geo_types.rs"
required-features = ["with-geo", "with-geojson"]

[[test]]
name = "geozero-api"
path = "tests/geozero-api.rs"
required-features = []

[[test]]
name = "kdbush"
path = "tests/kdbush.rs"
required-features = ["with-geojson"]

[[test]]
name = "polylabel"
path = "tests/polylabel.rs"
required-features = ["with-geo"]

[[test]]
name = "postgis"
path = "tests/postgis.rs"
required-features = ["with-wkb", "with-wkt", "with-geo"]

[[test]]
name = "gpx"
path = "tests/gpx.rs"
required-features = ["with-gpx", "with-wkt", "with-geojson"]

[[test]]
name = "svg"
path = "tests/svg.rs"
required-features = ["with-svg"]<|MERGE_RESOLUTION|>--- conflicted
+++ resolved
@@ -42,12 +42,8 @@
 geojson = { version = "0.24.0", default-features = false, optional = true }
 geos = { version = "8.1", optional = true }
 gpx = { version = "0.8", default-features = false, optional = true }
-<<<<<<< HEAD
-=======
+log = "0.4.17"
 lyon = { version = "0.16.2", optional = true }
->>>>>>> 307ddfa8
-log = "0.4.17"
-lyon = { version = "1.0", optional = true }
 postgres-types = { version = "0.2", optional = true }
 prost = { version = "0.11.0", optional = true }
 scroll = { version = "0.11", optional = true }
