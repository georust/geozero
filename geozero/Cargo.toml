--- conflicted
+++ resolved
@@ -37,24 +37,15 @@
 scroll = { version = "0.11", optional = true }
 sqlx = { version = "0.5", default-features = false, optional = true }
 postgres-types = { version = "0.2", optional = true }
-<<<<<<< HEAD
 bytes = { version = "1.1", optional = true }
-=======
-bytes = { version = "1.0", optional = true }
 prost = { version = "0.9.0", optional = true }
 wkt = { version = "0.10.0", optional = true }
->>>>>>> 6e0eb014
 
 [dev-dependencies]
 seek_bufread = "1.2"
 hex = "0.4"
-<<<<<<< HEAD
 geo = "0.19"
 wkt = "0.10"
-=======
-geo = "0.17"
-wkt = "0.10.0"
->>>>>>> 6e0eb014
 kdbush = "0.2"
 polylabel = "2.4"
 flatgeobuf = "0.7.0"
